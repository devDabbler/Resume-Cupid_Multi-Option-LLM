--- conflicted
+++ resolved
@@ -113,14 +113,11 @@
 
 # Debugging: Log the shared password
 logger.debug(f"SHARED_PASSWORD: {SHARED_PASSWORD}")
-<<<<<<< HEAD
-=======
 
 # Log all environment variables
 logger.debug("All environment variables:")
 for key, value in os.environ.items():
     logger.debug(f"{key}: {value}")
->>>>>>> d0d973bb
 
 def main_auth_page():
     st.markdown(custom_css, unsafe_allow_html=True)
